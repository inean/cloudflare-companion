{
    "[python]": {
        "editor.codeActionsOnSave": {
            "source.fixAll": "explicit",
            "source.organizeImports": "explicit"
        },
        "editor.formatOnSave": true,
    },
    "files.insertFinalNewline": true,
    "files.trimTrailingWhitespace": true,
    "python.testing.pytestArgs": [
        "tests"
    ],
    "python.testing.unittestEnabled": false,
    "python.testing.pytestEnabled": true,
<<<<<<< HEAD
    "debugpy.debugJustMyCode": false,
    "python.analysis.typeCheckingMode": "strict",
    "python.analysis.autoImportCompletions": true,
    "python.analysis.diagnosticMode": "workspace",
=======

    "[markdown]": {
        "editor.fontLigatures": false
    }

>>>>>>> 995be24f
}<|MERGE_RESOLUTION|>--- conflicted
+++ resolved
@@ -13,16 +13,9 @@
     ],
     "python.testing.unittestEnabled": false,
     "python.testing.pytestEnabled": true,
-<<<<<<< HEAD
-    "debugpy.debugJustMyCode": false,
-    "python.analysis.typeCheckingMode": "strict",
-    "python.analysis.autoImportCompletions": true,
-    "python.analysis.diagnosticMode": "workspace",
-=======
 
     "[markdown]": {
         "editor.fontLigatures": false
     }
 
->>>>>>> 995be24f
 }