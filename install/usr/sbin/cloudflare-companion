#!/usr/bin/python3

from __future__ import print_function
from datetime import datetime
from get_docker_secret import get_docker_secret
import CloudFlare
import docker
import os
import re

DEFAULT_TTL = os.environ.get('DEFAULT_TTL', "1")
SWARM_MODE = os.environ.get('SWARM_MODE', "FALSE")
REFRESH_ENTRIES = os.environ.get('REFRESH_ENTRIES', "FALSE")
TRAEFIK_VERSION = os.environ.get('TRAEFIK_VERSION', "2")
CONTAINER_LOG_LEVEL = os.environ.get('CONTAINER_LOG_LEVEL', "INFO")


def init_doms_from_env():
    RX_DOMS = re.compile('^DOMAIN[0-9]+$', re.IGNORECASE)

    doms = list()
    for k in os.environ:
        if not RX_DOMS.match(k):
            continue

        name = os.environ[k]
        try:
            dom = {
                'name': name,
                'proxied': os.environ.get("{}_PROXIED".format(k), "FALSE").upper() == "TRUE",
                'zone_id': os.environ["{}_ZONE_ID".format(k)],
                'ttl': os.environ.get("{}_TTL".format(k), DEFAULT_TTL),
                'target_domain': os.environ.get("{}_TARGET_DOMAIN".format(k), target_domain),
            }

            doms.append(dom)

        except KeyError as e:
            print("*** ERROR: {} is not set!".format(e))

    return doms


def point_domain(name, doms):
    for dom in doms:
        if name == dom['target_domain']:
            continue

        if name.find(dom['name']) >= 0:
            records = cf.zones.dns_records.get(dom['zone_id'], params={u'name': name})
            data = {
                u'type': u'CNAME',
                u'name': name,
                u'content': dom['target_domain'],
                u'ttl': dom['ttl'],
                u'proxied': dom['proxied']
            }
            if REFRESH_ENTRIES:
                try:
                    if len(records) == 0:
                        r = cf.zones.dns_records.post(dom['zone_id'], data=data)
<<<<<<< HEAD
                        print("[info] Created new record:", name, "to point to", dom['target_domain'])
                    else:
                        for record in records:
                            cf.zones.dns_records.put(dom['zone_id'], record["id"], data=data)
                            print("[info] Updated existing record:", name, "to point to", dom['target_domain'])
=======
                        print("[info] Created new record:", name, "to point to", target_domain)
                    else:
                        for record in records:
                            cf.zones.dns_records.put(dom['zone_id'], record["id"], data=data)
                            print("[info] Updated existing record:", name, "to point to", target_domain)
>>>>>>> 0ffd1f1e
                except CloudFlare.exceptions.CloudFlareAPIError as e:
                    pass
            else:
                try:
                    r = cf.zones.dns_records.post(dom['zone_id'], data=data)
<<<<<<< HEAD
                    print("[info] Created new record:", name, "to point to", dom['target_domain'])
=======
                    print("[info] Created new record:", name, "to point to", target_domain)
>>>>>>> 0ffd1f1e

                except CloudFlare.exceptions.CloudFlareAPIError as e:
                    print('** %s - %d %s' % (name, e, e))


def check_container_t1(c, doms):
    if CONTAINER_LOG_LEVEL == "DEBUG":
        print("[debug] Called check_container_t1 for:", c)
    cont_id = c.attrs.get(u'Id')
    for prop in c.attrs.get(u'Config').get(u'Labels'):
        if re.match('traefik.*.frontend.rule', prop):
            value = c.attrs.get(u'Config').get(u'Labels').get(prop)
            if 'Host' in value:
                value = value.split("Host:")[1].strip()
                if CONTAINER_LOG_LEVEL == "DEBUG":
                    print("[debug] Container ID:", cont_id, "rule value:", value)
                if ',' in value:
                    for v in value.split(","):
                        print("[info] Found Container ID:", cont_id, "with Multi-Hostname", v)
                        point_domain(v, doms)
                else:
                    print("[info] Found Container ID:", cont_id, "with Hostname", value)
                    point_domain(value, doms)
            else:
                pass


def check_service_t1(s, doms):
    if CONTAINER_LOG_LEVEL == "DEBUG":
        print("[debug] Called check_service_t1 for:", s)
    cont_id = s
    s = client.services.get(s)
    for prop in s.attrs.get(u'Spec').get(u'TaskTemplate').get(u'ContainerSpec').get(u'Labels'):
        if re.match('traefik.*.frontend.rule', prop):
            value = s.attrs.get(u'Spec').get(u'TaskTemplate').get(u'ContainerSpec').get(u'Labels').get(prop)
            if 'Host' in value:
                value = value.split("Host:")[1].strip()
                if CONTAINER_LOG_LEVEL == "DEBUG":
                    print("[debug] Service ID:", cont_id, "rule value:", value)
                if ',' in value:
                    for v in value.split(","):
                        print("[info] Found Service ID:", cont_id, "with Multi-Hostname", v)
                        point_domain(v, doms)
                else:
                    print("[info] Found Service ID:", cont_id, "with Hostname", value)
                    point_domain(value, doms)
            else:
                pass


def check_container_t2(c, doms):
    if CONTAINER_LOG_LEVEL == "DEBUG":
        print("[debug] Called check_container_t2 for:", c)
    cont_id = c.attrs.get(u'Id')
    for prop in c.attrs.get(u'Config').get(u'Labels'):
        value = c.attrs.get(u'Config').get(u'Labels').get(prop)
        if re.match('traefik.*?\.rule', prop):
            if 'Host' in value:
                if CONTAINER_LOG_LEVEL == "DEBUG":
                    print("[debug] Container ID:", cont_id, "rule value:", value)
                extracted_domains = re.findall(r'Host.*?\(`(.*?)`\)', value)
                if CONTAINER_LOG_LEVEL == "DEBUG":
                    print("[debug] Container ID:", cont_id, "extracted domains from rule:", extracted_domains)
                if len(extracted_domains) > 1:
                    for v in extracted_domains:
                        print("[info] Found Container ID:", cont_id, "with Multi-Hostname", v)
                        point_domain(v, doms)
                elif len(extracted_domains) == 1:
                    print("[info] Found Container ID:", cont_id, "with Hostname", extracted_domains[0])
                    point_domain(extracted_domains[0], doms)
            else:
                pass


def check_service_t2(s, doms):
    if CONTAINER_LOG_LEVEL == "DEBUG":
        print("[debug] Called check_service_t2 for:", s)
    cont_id = s
    s = client.services.get(s)
    for prop in s.attrs.get(u'Spec').get(u'Labels'):
        value = s.attrs.get(u'Spec').get(u'Labels').get(prop)
        if re.match('traefik.*?\.rule', prop):
            if 'Host' in value:
                if CONTAINER_LOG_LEVEL == "DEBUG":
                    print("[debug] Service ID:", cont_id, "rule value:", value)
                extracted_domains = re.findall(r'Host.*?\(`(.*?)`\)', value)
                if CONTAINER_LOG_LEVEL == "DEBUG":
                    print("[debug] Service ID:", cont_id, "extracted domains from rule:", extracted_domains)
                if len(extracted_domains) > 1:
                    for v in extracted_domains:
                        print("[info] Found Service ID:", cont_id, "with Multi-Hostname", v)
                        point_domain(v, doms)
                elif len(extracted_domains) == 1:
                    print("[info] Found Service ID:", cont_id, "with Hostname", extracted_domains[0])
                    point_domain(extracted_domains[0], doms)
            else:
                pass


def init(doms):
    if CONTAINER_LOG_LEVEL == "DEBUG":
        print("[debug] Starting Initialization Routines")

    for c in client.containers.list():
        if CONTAINER_LOG_LEVEL == "DEBUG":
            print("[debug] Container List Discovery Loop")

        if TRAEFIK_VERSION == "1":
            check_container_t1(c, doms)
        elif TRAEFIK_VERSION == "2":
            check_container_t2(c, doms)

    if SWARM_MODE:
        if CONTAINER_LOG_LEVEL == "DEBUG":
            print("[debug] Service List Discovery Loop")
        for s in api.services():
            full_serv_id = s["ID"]
            short_serv_id = full_serv_id[:10]
            serv_id = "<Service: " + short_serv_id + ">"
            cont = str(api.containers(quiet=1, filters={'label': 'com.docker.swarm.service.id=' + full_serv_id}))
            full_cont_id = cont[9:-4]
            short_cont_id = full_cont_id[:10]
            cont_id = "<Container: " + short_cont_id + ">"
            if TRAEFIK_VERSION == "1":
                check_service_t1(full_serv_id, doms)
            elif TRAEFIK_VERSION == "2":
                check_service_t2(full_serv_id, doms)
            else:
                pass


try:

    # Check for uppercase docker secrets or env variables
    email = get_docker_secret('CF_EMAIL', autocast_name=False, getenv=True)
    token = get_docker_secret('CF_TOKEN', autocast_name=False, getenv=True)

    # Check for lowercase docker secrets
    if not email:
        email = get_docker_secret('CF_EMAIL', autocast_name=True, getenv=True)
    if not token:
        token = get_docker_secret('CF_TOKEN', autocast_name=True, getenv=True)

    target_domain = os.environ['TARGET_DOMAIN']
    domain = os.environ['DOMAIN1']

except KeyError as e:
    exit("ERROR: {} not defined".format(e))

if CONTAINER_LOG_LEVEL.lower() == "debug":
    CONTAINER_LOG_LEVEL = "DEBUG"

if REFRESH_ENTRIES.lower() == "true":
    REFRESH_ENTRIES = True
elif REFRESH_ENTRIES.lower() == "false":
    REFRESH_ENTRIES = False

if SWARM_MODE.lower() == "true":
    SWARM_MODE = True
elif SWARM_MODE.lower() == "false":
    SWARM_MODE = False

if CONTAINER_LOG_LEVEL == "DEBUG":
    print("[debug] Swarm Mode:", SWARM_MODE)
    print("[debug] Refresh Entries:", REFRESH_ENTRIES)
    print("[debug] Traefik Version:", TRAEFIK_VERSION)
    print("[debug] Default TTL:", DEFAULT_TTL)
    if not email:
        print("[debug] API Mode: Scoped")
        cf = CloudFlare.CloudFlare(debug=True, token=token)
    else:
        print("[debug] API Mode: Global")
        cf = CloudFlare.CloudFlare(debug=True, email=email, token=token)
else:
    if not email:
        cf = CloudFlare.CloudFlare(token=token)
    else:
        cf = CloudFlare.CloudFlare(email=email, token=token)

client = docker.from_env()

if SWARM_MODE:
    api = docker.APIClient()

doms = init_doms_from_env()

init(doms)

if CONTAINER_LOG_LEVEL == "DEBUG":
    print("[debug] Starting event watch routines")

t = datetime.now().strftime("%s")

if CONTAINER_LOG_LEVEL == "DEBUG":
    print("[debug] Time:", t)

for event in client.events(since=t, filters={'Type': 'service', 'Action': u'update', 'status': u'start'}, decode=True):

    if event.get(u'status') == u'start':
        try:
            if TRAEFIK_VERSION == "1":
                check_container_t1(client.containers.get(event.get(u'id')), doms)
                if SWARM_MODE:
                    check_service_t1(client.services.get(event.get(u'id')), doms)
            elif TRAEFIK_VERSION == "2":
                check_container_t2(client.containers.get(event.get(u'id')), doms)
                if SWARM_MODE:
                    check_service_t2(client.services.get(event.get(u'id')), doms)

        except docker.errors.NotFound as e:
            pass

    if SWARM_MODE:
        if event.get(u'Action') == u'update':
            try:
                if TRAEFIK_VERSION == "1":
                    node_id = event.get(u'Actor').get(u'ID')
                    if CONTAINER_LOG_LEVEL == "DEBUG":
                        print("[debug] Detected Update on node:", node_id)
                    check_service_t1(node_id, doms)
                elif TRAEFIK_VERSION == "2":
                    node_id = event.get(u'Actor').get(u'ID')
                    service_id = client.services.list()
                    if CONTAINER_LOG_LEVEL == "DEBUG":
                        print("[debug] Detected Update on node:", node_id)
                    check_service_t2(node_id, doms)

            except docker.errors.NotFound as e:
                pass<|MERGE_RESOLUTION|>--- conflicted
+++ resolved
@@ -59,30 +59,22 @@
                 try:
                     if len(records) == 0:
                         r = cf.zones.dns_records.post(dom['zone_id'], data=data)
-<<<<<<< HEAD
                         print("[info] Created new record:", name, "to point to", dom['target_domain'])
                     else:
                         for record in records:
                             cf.zones.dns_records.put(dom['zone_id'], record["id"], data=data)
                             print("[info] Updated existing record:", name, "to point to", dom['target_domain'])
-=======
                         print("[info] Created new record:", name, "to point to", target_domain)
                     else:
                         for record in records:
                             cf.zones.dns_records.put(dom['zone_id'], record["id"], data=data)
                             print("[info] Updated existing record:", name, "to point to", target_domain)
->>>>>>> 0ffd1f1e
                 except CloudFlare.exceptions.CloudFlareAPIError as e:
                     pass
             else:
                 try:
                     r = cf.zones.dns_records.post(dom['zone_id'], data=data)
-<<<<<<< HEAD
                     print("[info] Created new record:", name, "to point to", dom['target_domain'])
-=======
-                    print("[info] Created new record:", name, "to point to", target_domain)
->>>>>>> 0ffd1f1e
-
                 except CloudFlare.exceptions.CloudFlareAPIError as e:
                     print('** %s - %d %s' % (name, e, e))
 
